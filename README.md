--- conflicted
+++ resolved
@@ -144,9 +144,6 @@
 
 ## Admin
 
-<<<<<<< HEAD
-There is an administrative API for querying the current zone cache and for basic control. You can find it in <https://github.com/dnsimple/erldns-admin>
-=======
 There is an administrative API for querying the current zone cache and for basic control. You can find it in <https://github.com/dnsimple/erldns-admin>.
 
 ## Tests
@@ -157,5 +154,4 @@
 make test
 ```
 
-This runs both [EUnit](https://www.erlang.org/doc/apps/eunit/chapter.html) tests and [dialyzer](https://www.erlang.org/docs/23/man/dialyzer.html).
->>>>>>> 9b1a2264
+This runs both [EUnit](https://www.erlang.org/doc/apps/eunit/chapter.html) tests and [dialyzer](https://www.erlang.org/docs/23/man/dialyzer.html).