--- conflicted
+++ resolved
@@ -14,10 +14,6 @@
     {lager, "3.9.2"},
     recon,
     folsom,
-<<<<<<< HEAD
-=======
-    {jsx, "3.1.0"},
->>>>>>> 324ab10d
     {dns_erlang, ".*", {git, "https://github.com/dnsimple/dns_erlang.git", {branch, "main"}}},
     iso8601,
     {nodefinder, "2.0.7"},
