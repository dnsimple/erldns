*.beam
*.dump
log/
priv/_*.json
db/
<<<<<<< HEAD
_build/
_checkouts/
doc/
=======
>>>>>>> f735a87d
Mnesia.nonode@nohost/
*.DCD
*.DCL
*.DAT
*.LOG

# local setup
.tool-versions
erldns.config

# rebar 3
.rebar3
_build/
doc/<|MERGE_RESOLUTION|>--- conflicted
+++ resolved
@@ -3,12 +3,6 @@
 log/
 priv/_*.json
 db/
-<<<<<<< HEAD
-_build/
-_checkouts/
-doc/
-=======
->>>>>>> f735a87d
 Mnesia.nonode@nohost/
 *.DCD
 *.DCL
@@ -22,4 +16,5 @@
 # rebar 3
 .rebar3
 _build/
+_checkouts/
 doc/