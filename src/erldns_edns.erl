%% Copyright (c) 2012-2015, Aetrion LLC
%%
%% Permission to use, copy, modify, and/or distribute this software for any
%% purpose with or without fee is hereby granted, provided that the above
%% copyright notice and this permission notice appear in all copies.
%%
%% THE SOFTWARE IS PROVIDED "AS IS" AND THE AUTHOR DISCLAIMS ALL WARRANTIES
%% WITH REGARD TO THIS SOFTWARE INCLUDING ALL IMPLIED WARRANTIES OF
%% MERCHANTABILITY AND FITNESS. IN NO EVENT SHALL THE AUTHOR BE LIABLE FOR
%% ANY SPECIAL, DIRECT, INDIRECT, OR CONSEQUENTIAL DAMAGES OR ANY DAMAGES
%% WHATSOEVER RESULTING FROM LOSS OF USE, DATA OR PROFITS, WHETHER IN AN
%% ACTION OF CONTRACT, NEGLIGENCE OR OTHER TORTIOUS ACTION, ARISING OUT OF
%% OR IN CONNECTION WITH THE USE OR PERFORMANCE OF THIS SOFTWARE.

%% @doc EDNS0 implementation.
-module(erldns_edns).

-include_lib("dns/include/dns_records.hrl").

-export([get_opts/1]).

<<<<<<< HEAD
% @doc Get a property list of EDNS0 options.
%
% Supported options are:
%
% * {dnssec, true}
=======
%% @doc Get a property list of EDNS0 options.
%%
%% Supported options are:
%%
%% * {dnssec, true}
>>>>>>> bcd54103
-spec get_opts(dns:message()) -> [proplists:property()].
get_opts(Message) ->
  get_opts(Message#dns_message.additional, []).

<<<<<<< HEAD
=======
-spec get_opts([dns:rr()|dns:optrr()], [proplists:property()]) -> [proplists:property()].
>>>>>>> bcd54103
get_opts([], Opts) ->
  Opts;
get_opts([RR|Rest], Opts) when is_record(RR, dns_rr) ->
  get_opts(Rest, Opts);
<<<<<<< HEAD
get_opts([RR|Rest], Opts) when is_record(RR, dns_optrr) ->
  get_opts(Rest, case RR#dns_optrr.dnssec of
    true -> Opts ++ [{dnssec, true}];
    false -> Opts
  end).
=======
get_opts([RR|Rest], Opts) when is_record(RR, dns_optrr) and RR#dns_optrr.dnssec ->
  get_opts(Rest, Opts ++ [{dnssec, true}]);
get_opts([_RR|Rest], Opts) ->
  get_opts(Rest, Opts).
>>>>>>> bcd54103
<|MERGE_RESOLUTION|>--- conflicted
+++ resolved
@@ -19,40 +19,21 @@
 
 -export([get_opts/1]).
 
-<<<<<<< HEAD
-% @doc Get a property list of EDNS0 options.
-%
-% Supported options are:
-%
-% * {dnssec, true}
-=======
 %% @doc Get a property list of EDNS0 options.
 %%
 %% Supported options are:
 %%
 %% * {dnssec, true}
->>>>>>> bcd54103
 -spec get_opts(dns:message()) -> [proplists:property()].
 get_opts(Message) ->
   get_opts(Message#dns_message.additional, []).
 
-<<<<<<< HEAD
-=======
 -spec get_opts([dns:rr()|dns:optrr()], [proplists:property()]) -> [proplists:property()].
->>>>>>> bcd54103
 get_opts([], Opts) ->
   Opts;
 get_opts([RR|Rest], Opts) when is_record(RR, dns_rr) ->
   get_opts(Rest, Opts);
-<<<<<<< HEAD
-get_opts([RR|Rest], Opts) when is_record(RR, dns_optrr) ->
-  get_opts(Rest, case RR#dns_optrr.dnssec of
-    true -> Opts ++ [{dnssec, true}];
-    false -> Opts
-  end).
-=======
 get_opts([RR|Rest], Opts) when is_record(RR, dns_optrr) and RR#dns_optrr.dnssec ->
   get_opts(Rest, Opts ++ [{dnssec, true}]);
 get_opts([_RR|Rest], Opts) ->
-  get_opts(Rest, Opts).
->>>>>>> bcd54103
+  get_opts(Rest, Opts).