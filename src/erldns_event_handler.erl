%% Copyright (c) 2012-2015, Aetrion LLC
%%
%% Permission to use, copy, modify, and/or distribute this software for any
%% purpose with or without fee is hereby granted, provided that the above
%% copyright notice and this permission notice appear in all copies.
%%
%% THE SOFTWARE IS PROVIDED "AS IS" AND THE AUTHOR DISCLAIMS ALL WARRANTIES
%% WITH REGARD TO THIS SOFTWARE INCLUDING ALL IMPLIED WARRANTIES OF
%% MERCHANTABILITY AND FITNESS. IN NO EVENT SHALL THE AUTHOR BE LIABLE FOR
%% ANY SPECIAL, DIRECT, INDIRECT, OR CONSEQUENTIAL DAMAGES OR ANY DAMAGES
%% WHATSOEVER RESULTING FROM LOSS OF USE, DATA OR PROFITS, WHETHER IN AN
%% ACTION OF CONTRACT, NEGLIGENCE OR OTHER TORTIOUS ACTION, ARISING OUT OF
%% OR IN CONNECTION WITH THE USE OR PERFORMANCE OF THIS SOFTWARE.

%% @doc Application event handler implementation.
-module(erldns_event_handler).

-behavior(gen_event).

-export([
         init/1,
         handle_event/2,
         handle_call/2,
         handle_info/2,
         code_change/3,
         terminate/2
        ]).

-record(state, {servers_running = false}).

init(_Args) ->
  {ok, #state{}}.

handle_event(start_servers, State) ->
  case State#state.servers_running of
    false ->
      % Start up the UDP and TCP servers
      lager:info("Starting the UDP and TCP supervisor"),
      erldns_server_sup:start_link(),
      erldns_events:notify(servers_started),
      {ok, State#state{servers_running = true}};
    _ ->
      erldns_events:notify(servers_already_started),
      {ok, State}
  end;

handle_event({end_udp, [{host, _Host}]}, State) ->
  folsom_metrics:notify({udp_request_meter, 1}),
  folsom_metrics:notify({udp_request_counter, {inc, 1}}),
  {ok, State};

handle_event({end_tcp, [{host, _Host}]}, State) ->
  folsom_metrics:notify({tcp_request_meter, 1}),
  folsom_metrics:notify({tcp_request_counter, {inc, 1}}),
  {ok, State};

handle_event({udp_error, Reason}, State) ->
  folsom_metrics:notify({udp_error_meter, 1}),
  folsom_metrics:notify({udp_error_history, Reason}),
  {ok, State};

handle_event({tcp_error, Reason}, State) ->
  folsom_metrics:notify({tcp_error_meter, 1}),
  folsom_metrics:notify({tcp_error_history, Reason}),
  {ok, State};

handle_event({empty_response, Message}, State) ->
  folsom_metrics:notify({empty_response_meter, 1}),
  folsom_metrics:notify({empty_response_counter, {inc, 1}}),
  folsom_metrics:notify({empty_response_history, Message}),
  {ok, State};

handle_event({dnssec_request, _Host, _Qname}, State) ->
<<<<<<< HEAD
  %lager:info("DNSSEC requested (Host: ~p, Qname: ~p)", [Host, Qname]),
=======
>>>>>>> bcd54103
  folsom_metrics:notify(dnssec_request_counter, {inc, 1}),
  folsom_metrics:notify(dnssec_request_meter, 1),
  {ok, State};

handle_event(_Event, State) ->
  {ok, State}.

handle_call(_Message, State) ->
  {ok, ok, State}.

handle_info(_Message, State) ->
  {ok, State}.

code_change(_OldVsn, State, _Extra) ->
  {ok, State}.

terminate(_Reason, _State) ->
  ok.<|MERGE_RESOLUTION|>--- conflicted
+++ resolved
@@ -71,10 +71,6 @@
   {ok, State};
 
 handle_event({dnssec_request, _Host, _Qname}, State) ->
-<<<<<<< HEAD
-  %lager:info("DNSSEC requested (Host: ~p, Qname: ~p)", [Host, Qname]),
-=======
->>>>>>> bcd54103
   folsom_metrics:notify(dnssec_request_counter, {inc, 1}),
   folsom_metrics:notify(dnssec_request_meter, 1),
   {ok, State};
